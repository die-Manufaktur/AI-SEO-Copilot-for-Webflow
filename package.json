--- conflicted
+++ resolved
@@ -95,13 +95,8 @@
     "@radix-ui/react-toast": "^1.2.15",
     "@radix-ui/react-tooltip": "^1.2.8",
     "@tailwindcss/postcss": "^4.1.13",
-<<<<<<< HEAD
     "@tanstack/react-query": "^5.87.1",
-    "@vitejs/plugin-react": "^5.0.1",
-=======
-    "@tanstack/react-query": "^5.85.5",
     "@vitejs/plugin-react": "^5.0.2",
->>>>>>> 5e7fef18
     "@webflow/designer-extension-typings": "^2.0.21",
     "@webflow/webflow-cli": "^1.8.40",
     "canvas-confetti": "^1.9.3",
