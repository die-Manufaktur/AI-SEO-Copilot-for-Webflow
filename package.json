--- conflicted
+++ resolved
@@ -95,13 +95,8 @@
     "cors": "^2.8.5",
     "dotenv": "^16.6.1",
     "embla-carousel-react": "^8.6.0",
-<<<<<<< HEAD
-    "framer-motion": "^12.23.3",
-    "hono": "^4.8.5",
-=======
     "framer-motion": "^12.23.6",
     "hono": "^4.8.4",
->>>>>>> 81cffe95
     "input-otp": "^1.4.2",
     "net": "^1.0.2",
     "openai": "^5.8.4",
