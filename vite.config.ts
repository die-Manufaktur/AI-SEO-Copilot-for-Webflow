--- conflicted
+++ resolved
@@ -1,40 +1,21 @@
 import { defineConfig } from 'vite';
 import react from '@vitejs/plugin-react';
 import path from 'path';
-<<<<<<< HEAD
-import tailwindcss from '@tailwindcss/vite';
-=======
 import tailwindcss from '@tailwindcss/vite'
 import svgr from 'vite-plugin-svgr';
 import tsconfigPaths from 'vite-tsconfig-paths';
->>>>>>> 76e8b5a2
 
+// Use process.cwd() instead of fileURLToPath which is causing issues
 const __dirname = process.cwd();
 
 export default defineConfig({
-<<<<<<< HEAD
-  root: path.resolve(__dirname, 'client'),
-  plugins: [react(), tailwindcss()],
-  base: './',
-  optimizeDeps: {
-    exclude: ['whatwg-url'] // Exclude whatwg-url from pre-bundling to avoid the warning
-  },
-=======
   root: path.resolve(__dirname, 'client'), // Set the root directory to 'client'
   plugins: [react(), tailwindcss(), svgr(), tsconfigPaths()],
->>>>>>> 76e8b5a2
   build: {
-    outDir: path.resolve(__dirname, 'public'),
-    emptyOutDir: true,
-    sourcemap: false, // disable source maps for production
-    assetsDir: 'assets',
+    outDir: path.resolve(__dirname, 'public'), // Change output directory to 'public'
+    emptyOutDir: true, // Ensure the output directory is emptied before building
     rollupOptions: {
-      input: path.resolve(__dirname, 'client/index.html'),
-      output: {
-        entryFileNames: 'assets/[name].[hash].js',
-        chunkFileNames: 'assets/[name].[hash].js',
-        assetFileNames: 'assets/[name].[hash].[ext]'
-      }
+      input: path.resolve(__dirname, 'client/index.html'), // Specify the entry point
     },
     modulePreload: {
       polyfill: true
@@ -46,24 +27,7 @@
   resolve: {
     alias: {
       '@': path.resolve(__dirname, 'client/src'),
-      // Optionally, you can add an alias for whatwg-url if needed:
-      // 'whatwg-url': path.resolve(__dirname, 'node_modules/whatwg-url/dist/whatwg-url.mjs')
     },
-  },
-  server: {
-    watch: {
-      usePolling: true,
-    },
-    hmr: {
-      overlay: true,
-    },
-    proxy: {
-      '/api': {
-        target: 'http://127.0.0.1:8787',
-        changeOrigin: true,
-        rewrite: (path) => path.replace(/^\/api/, '')
-      }
-    }
   },
   optimizeDeps: {
     entries: ['./src/**/*.{ts,tsx}'],
