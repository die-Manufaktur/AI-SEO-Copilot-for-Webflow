--- conflicted
+++ resolved
@@ -504,7 +504,6 @@
   }
 }
 
-<<<<<<< HEAD
 // Update the check title in the analyzeSEO function to match the UI
 export async function analyzeSEO(url: string, keyphrase: string): Promise<any> {
   console.log(`Analyzing SEO for URL: ${url}, keyphrase: ${keyphrase}`);
@@ -842,8 +841,6 @@
   }
 }
 
-=======
->>>>>>> d04ba648
 // Worker event handler
 // @ts-ignore: Cloudflare Workers specific API
 addEventListener('fetch', (event: any) => {
