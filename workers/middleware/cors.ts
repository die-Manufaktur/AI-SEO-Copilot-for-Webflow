import { MiddlewareHandler } from 'hono';
import { cors as honoCors } from 'hono/cors';

/**
 * Configurable CORS middleware for the SEO Analyzer API
 * Uses environment variables for configuration when available
 */
export function corsMiddleware(options?: {
  allowedOrigins?: string[];
<<<<<<< HEAD
}): MiddlewareHandler {
  return async (c, next) => {
    // Get environment variables or use defaults
    const envOrigins = c.env?.CORS_ALLOWED_ORIGINS ? 
      c.env.CORS_ALLOWED_ORIGINS.split(',') : 
      [];
    
    // Combine with provided origins
    const allowedOrigins = [...(options?.allowedOrigins || []), ...envOrigins];
    
    // Default origins if none provided
    const defaultOrigins = ['https://webflow.com'];
    
    // Detect development environment through env var
    const isDevelopment = c.env?.NODE_ENV === 'development' || 
                         !c.env?.NODE_ENV ||
                         c.env?.NODE_ENV === '' ||
                         (typeof self !== 'undefined' && 
                          self.location?.hostname === 'localhost');
    
    // Development origins for localhost testing
    const devOrigins = isDevelopment ? [
      'http://localhost:1337',
      'http://127.0.0.1:1337',
      'http://localhost:3000',
      'http://localhost:5173'
    ] : [];
    
    // Combine all origins
    const origins = [...defaultOrigins, ...allowedOrigins, ...devOrigins];
    
    // Apply CORS middleware with environment-specific configuration
    const corsHandler = honoCors({
      origin: (origin) => {
        // No origin or in allowed list
        if (!origin || origins.includes(origin)) {
          return origin;
        }
        
        // In development, accept any localhost origin
        if (isDevelopment && (
            origin.startsWith('http://localhost:') || 
            origin.startsWith('http://127.0.0.1:')
          )) {
          return origin;
        }
        
        // Default to first allowed origin (typically webflow.com)
        return defaultOrigins[0];
      },
      allowHeaders: c.env?.CORS_ALLOWED_HEADERS?.split(',') || 
                    ['Content-Type', 'Authorization'],
      allowMethods: c.env?.CORS_ALLOWED_METHODS?.split(',') || 
                    ['GET', 'POST', 'PUT', 'DELETE', 'OPTIONS'],
      exposeHeaders: c.env?.CORS_EXPOSE_HEADERS?.split(',') || 
                     ['Content-Length', 'X-Kuma-Revision'],
      maxAge: parseInt(c.env?.CORS_MAX_AGE || '600'),
      credentials: c.env?.CORS_CREDENTIALS !== 'false', // Default to true
    });
    
    return corsHandler(c, next);
  };
=======
}) {
  return honoCors({
    origin: (origin) => {
      // Default for no origin (like server-to-server requests)
      if (!origin) return 'https://webflow.com';
      
      // Get allowed origins from environment variables
      const envAllowedOrigins = process.env.ALLOWED_ORIGINS || '';
      const configuredOrigins = envAllowedOrigins ? envAllowedOrigins.split(',') : [];
      const allowedOrigins = options?.allowedOrigins || configuredOrigins;

      // Check for exact match
      if (allowedOrigins.includes(origin)) {
        return origin;
      }
      
      // Check for wildcard matches (like *.webflow-ext.com)
      for (const pattern of allowedOrigins) {
        if (pattern.includes('*')) {
          // Convert wildcard pattern to regex
          const regexPattern = pattern
            .replace(/\./g, '\\.')  // Escape dots
            .replace(/\*/g, '.*');  // Convert * to regex .*
          
          const regex = new RegExp(`^${regexPattern}$`);
          
          if (regex.test(origin)) {
            return origin;
          }
        }
      }
      
      // Special case for Webflow domains (important for extensions)
      if (origin.endsWith('.webflow-ext.com') || 
          origin.endsWith('.webflow.io') ||
          origin === 'https://webflow.com') {
        return origin;
      }
      
      // During development, allow localhost
      if (origin.includes('localhost') || origin.includes('127.0.0.1')) {
        return origin;
      }
      
      // Default to null (block the request) if no matches
      return null;
    },
    allowMethods: ['GET', 'POST', 'PUT', 'DELETE', 'OPTIONS'],
    allowHeaders: ['Content-Type', 'Authorization', 'X-Requested-With'],
    exposeHeaders: ['Content-Length', 'X-Content-Type-Options'],
    maxAge: 600, // 10 minutes
    credentials: true, // Allow cookies and credentials
  });
>>>>>>> 73bdf919
}<|MERGE_RESOLUTION|>--- conflicted
+++ resolved
@@ -7,70 +7,6 @@
  */
 export function corsMiddleware(options?: {
   allowedOrigins?: string[];
-<<<<<<< HEAD
-}): MiddlewareHandler {
-  return async (c, next) => {
-    // Get environment variables or use defaults
-    const envOrigins = c.env?.CORS_ALLOWED_ORIGINS ? 
-      c.env.CORS_ALLOWED_ORIGINS.split(',') : 
-      [];
-    
-    // Combine with provided origins
-    const allowedOrigins = [...(options?.allowedOrigins || []), ...envOrigins];
-    
-    // Default origins if none provided
-    const defaultOrigins = ['https://webflow.com'];
-    
-    // Detect development environment through env var
-    const isDevelopment = c.env?.NODE_ENV === 'development' || 
-                         !c.env?.NODE_ENV ||
-                         c.env?.NODE_ENV === '' ||
-                         (typeof self !== 'undefined' && 
-                          self.location?.hostname === 'localhost');
-    
-    // Development origins for localhost testing
-    const devOrigins = isDevelopment ? [
-      'http://localhost:1337',
-      'http://127.0.0.1:1337',
-      'http://localhost:3000',
-      'http://localhost:5173'
-    ] : [];
-    
-    // Combine all origins
-    const origins = [...defaultOrigins, ...allowedOrigins, ...devOrigins];
-    
-    // Apply CORS middleware with environment-specific configuration
-    const corsHandler = honoCors({
-      origin: (origin) => {
-        // No origin or in allowed list
-        if (!origin || origins.includes(origin)) {
-          return origin;
-        }
-        
-        // In development, accept any localhost origin
-        if (isDevelopment && (
-            origin.startsWith('http://localhost:') || 
-            origin.startsWith('http://127.0.0.1:')
-          )) {
-          return origin;
-        }
-        
-        // Default to first allowed origin (typically webflow.com)
-        return defaultOrigins[0];
-      },
-      allowHeaders: c.env?.CORS_ALLOWED_HEADERS?.split(',') || 
-                    ['Content-Type', 'Authorization'],
-      allowMethods: c.env?.CORS_ALLOWED_METHODS?.split(',') || 
-                    ['GET', 'POST', 'PUT', 'DELETE', 'OPTIONS'],
-      exposeHeaders: c.env?.CORS_EXPOSE_HEADERS?.split(',') || 
-                     ['Content-Length', 'X-Kuma-Revision'],
-      maxAge: parseInt(c.env?.CORS_MAX_AGE || '600'),
-      credentials: c.env?.CORS_CREDENTIALS !== 'false', // Default to true
-    });
-    
-    return corsHandler(c, next);
-  };
-=======
 }) {
   return honoCors({
     origin: (origin) => {
@@ -124,5 +60,4 @@
     maxAge: 600, // 10 minutes
     credentials: true, // Allow cookies and credentials
   });
->>>>>>> 73bdf919
 }