import { describe, it, expect, vi, beforeEach } from 'vitest';
import { analyzeSEO, fetchOAuthToken, collectPageAssets, fetchFromAPI, getApiUrl, getApiBaseUrl } from './api';
import type { AnalyzeSEORequest, SEOAnalysisResult } from '../../../shared/types';

// Mock the createLogger utility with prefix-aware behavior
const mockLogger = vi.hoisted(() => ({
  info: vi.fn(),
  debug: vi.fn(),
  warn: vi.fn(),
  error: vi.fn(),
}));

const mockAssetLogger = vi.hoisted(() => ({
  info: vi.fn(),
  debug: vi.fn(),
  warn: vi.fn(),
  error: vi.fn(),
}));

const mockConsole = vi.hoisted(() => ({
  error: vi.fn(),
  warn: vi.fn(),
  log: vi.fn(),
}));

vi.mock('./utils', () => ({
  createLogger: vi.fn((prefix: string) => {
    if (prefix === '[SEO Assets]') return mockAssetLogger;
    return mockLogger;
  }),
}));

// Mock console methods
Object.defineProperty(global, 'console', {
  value: mockConsole,
  writable: true,
});

// Mock global fetch
const mockFetch = vi.fn();
global.fetch = mockFetch;

// Mock global webflow
const mockWebflow = {
  getCurrentPage: vi.fn(),
  setExtensionSize: vi.fn(),
  getSiteInfo: vi.fn(),
  getAllElements: vi.fn(),
  getPublishPath: vi.fn(),
  subscribe: vi.fn(),
};

const mockPage = {
  getOpenGraphImage: vi.fn(),
};

Object.defineProperty(global, 'webflow', {
  value: mockWebflow,
  writable: true,
});

// Mock window.location
Object.defineProperty(window, 'location', {
  value: {
    hostname: 'localhost',
    href: 'http://localhost:3000/test-page'
  },
  writable: true,
});

describe('getApiBaseUrl function', () => {
  beforeEach(() => {
    vi.clearAllMocks();
    // Clear any existing import mock
    vi.unstubAllGlobals();
  });

  it('returns development URL in development mode', () => {
    // Mock import.meta.env.PROD as false and VITE_WORKER_URL for dev mode
    vi.stubEnv('PROD', false);
    vi.stubEnv('VITE_WORKER_URL', 'http://localhost:8787');
    
    // Mock window.webflow as undefined to prevent it from using production URL
    Object.defineProperty(global, 'webflow', {
      value: undefined,
      writable: true,
    });
    
    const result = getApiBaseUrl();
    expect(result).toBe('http://localhost:8787');
  });

  it('returns production URL in production mode', () => {
<<<<<<< HEAD
    // Mock import.meta.env.PROD as true
    vi.stubEnv('PROD', true);
    
    const result = getApiBaseUrl();
    expect(result).toBe('https://seo-copilot-api-production.paul-130.workers.dev');
=======
    // Mock window.webflow to simulate Webflow extension environment
    const originalWebflow = global.window.webflow;
    const originalLocation = global.window.location;
    
    global.window.webflow = mockWebflow;
    // Mock location.hostname to not be localhost to bypass FORCE_LOCAL_DEV
    Object.defineProperty(global.window, 'location', {
      value: {
        ...originalLocation,
        hostname: 'webflow.com'
      },
      writable: true
    });
    
    const result = getApiBaseUrl();
    expect(result).toBe('https://seo-copilot-api-production.paul-130.workers.dev');
    
    // Restore original state
    global.window.webflow = originalWebflow;
    Object.defineProperty(global.window, 'location', {
      value: originalLocation,
      writable: true
    });
>>>>>>> 086520e9
  });
});

describe('getWebflowPageData function edge cases', () => {
  it('handles webflow undefined scenario', async () => {
    Object.defineProperty(global, 'webflow', {
      value: undefined,
      writable: true,
    });

    const mockImg = {
      getAttribute: vi.fn((attr) => {
        if (attr === 'src') return 'https://example.com/test.jpg';
        if (attr === 'alt') return 'test image';
        return '';
      }),
    };
    
    document.querySelectorAll = vi.fn().mockImplementation((selector) => {
      if (selector === 'img') return [mockImg];
      if (selector === '*') return [];
      return [];
    });

    mockFetch.mockResolvedValue({
      ok: true,
      headers: {
        get: (header: string) => header === 'content-length' ? '1024' : null
      }
    });

    const assets = await collectPageAssets();
    
    expect(assets).toHaveLength(1);
    expect(assets[0]).toEqual({
      url: 'https://example.com/test.jpg',
      alt: 'test image',
      type: 'image',
      size: 1024  // The actual function does include size when fetch succeeds
    });
  });
});

describe('api.ts error handling', () => {
  beforeEach(() => {
    vi.clearAllMocks();
    mockFetch.mockReset();
    mockConsole.error.mockReset();
    mockConsole.warn.mockReset();
    mockConsole.log.mockReset();
    
    // Reset webflow mock to working state
    mockWebflow.getCurrentPage.mockResolvedValue({
      getOpenGraphImage: () => Promise.resolve(null)
    });
    
    // Reset window.location to default
    Object.defineProperty(window, 'location', {
      value: {
        hostname: 'localhost',
        href: 'http://localhost:3000/test-page'
      },
      writable: true,
    });

    // Reset webflow to default mock
    Object.defineProperty(global, 'webflow', {
      value: mockWebflow,
      writable: true,
    });
  });

  describe('getApiUrl error handling', () => {
    it('handles window.webflow access errors gracefully', () => {
      // Mock production environment to ensure consistent behavior
      vi.stubEnv('PROD', false);
      vi.stubEnv('VITE_WORKER_URL', undefined);
      
      // Set up localhost environment first so the webflow check happens
      Object.defineProperty(window, 'location', {
        value: {
          hostname: 'webflow.com', // Set to webflow.com so it tries to access window.webflow
          href: 'https://webflow.com/design/test-site'
        },
        writable: true,
      });

      // Mock window.webflow to throw an error when accessed
      Object.defineProperty(global, 'webflow', {
        get() {
          throw new Error('Webflow API not available');
        },
        configurable: true,
      });

      const result = getApiUrl();
      
      expect(mockLogger.error).toHaveBeenCalledWith('Error determining API URL:', expect.any(Error));
      expect(result).toBe('https://seo-copilot-api-production.paul-130.workers.dev'); // Should fall back to production
    });

    it('handles window.location access errors in local check', () => {
      // Mock window.location to throw an error
      Object.defineProperty(window, 'location', {
        get() {
          throw new Error('Location access denied');
        },
        configurable: true,
      });

      const result = getApiUrl();
      
      expect(result).toBe('https://seo-copilot-api-production.paul-130.workers.dev'); // Should fall back to production
    });

    it('handles production environment correctly', () => {
      // Set up production-like environment
      Object.defineProperty(window, 'location', {
        value: {
          hostname: 'webflow.com',
          href: 'https://webflow.com/design/test-site'
        },
        writable: true,
      });

      Object.defineProperty(global, 'webflow', {
        value: mockWebflow,
        writable: true,
      });

      const result = getApiUrl();
      
      expect(result).toBe('https://seo-copilot-api-production.paul-130.workers.dev');
      expect(mockLogger.debug).toHaveBeenCalledWith('Using production API URL for Webflow Extension');
    });
  });

  describe('analyzeSEO error handling', () => {
    const mockRequest: AnalyzeSEORequest = {
      keyphrase: 'test keyword',
      url: 'https://example.com',
      isHomePage: false,
      publishPath: '/test',
      debug: true
    };

    it('handles fetch errors with retry logic', async () => {
      // Mock setTimeout globally to avoid delays
      const originalSetTimeout = global.setTimeout;
      global.setTimeout = vi.fn((callback: any) => {
        // Execute callback immediately to skip delay
        if (typeof callback === 'function') {
          callback();
        }
        return 1 as any;
      }) as any;
      
      // Mock fetch to fail twice, then succeed
      mockFetch
        .mockRejectedValueOnce(new Error('Network error'))
        .mockRejectedValueOnce(new Error('Connection timeout'))
        .mockResolvedValueOnce({
          ok: true,
          json: () => Promise.resolve({ score: 85, checks: [] })
        });

      const result = await analyzeSEO(mockRequest);
      
      expect(mockFetch).toHaveBeenCalledTimes(3);
      expect(result).toEqual({ score: 85, checks: [] });
      
      // Restore setTimeout
      global.setTimeout = originalSetTimeout;
    }, 15000);

    it('handles maximum retry attempts exceeded', async () => {
      // Mock fetch to always fail
      mockFetch.mockRejectedValue(new Error('Persistent network error'));

      // Mock setTimeout to avoid actual delays
      const originalSetTimeout = global.setTimeout;
      global.setTimeout = vi.fn((cb) => {
        cb();
        return 1 as any;
      }) as any;

      await expect(analyzeSEO(mockRequest)).rejects.toThrow('SEO Analysis failed: Persistent network error');
      
      // The actual implementation is "1 original + 2 retries = 3 attempts" but we also have collectPageAssets() call
      expect(mockFetch).toHaveBeenCalledTimes(4); // 1 for collectPageAssets + 3 for analyze attempts
      
      // Restore setTimeout
      global.setTimeout = originalSetTimeout;
    }, 10000);

    it('handles 404 response with specific error message', async () => {
      mockFetch.mockResolvedValue({
        ok: false,
        status: 404,
      });

      await expect(analyzeSEO(mockRequest)).rejects.toThrow('API returned status code 404');
      
      expect(mockConsole.error).toHaveBeenCalledWith(
        '[SEO Analyzer] API endpoint not found. Check if worker is running and the /api/analyze endpoint is defined.'
      );
    }, 10000);

    it('handles non-200 status codes', async () => {
      mockFetch.mockResolvedValue({
        ok: false,
        status: 500,
      });

      // Mock setTimeout to avoid actual delays
      const originalSetTimeout = global.setTimeout;
      global.setTimeout = vi.fn((cb) => {
        cb();
        return 1 as any;
      }) as any;

      await expect(analyzeSEO(mockRequest)).rejects.toThrow('API returned status code 500');
      
      // Restore setTimeout
      global.setTimeout = originalSetTimeout;
    }, 10000);

    it('handles response without status', async () => {
      mockFetch.mockResolvedValue(null);

      await expect(analyzeSEO(mockRequest)).rejects.toThrow('API returned status code unknown');
    }, 10000);

    it('handles JSON parsing errors', async () => {
      mockFetch.mockResolvedValue({
        ok: true,
        json: () => Promise.reject(new Error('Invalid JSON'))
      });

      await expect(analyzeSEO(mockRequest)).rejects.toThrow('SEO Analysis failed: Invalid JSON');
    }, 10000);

    it('handles non-Error exceptions', async () => {
      mockFetch.mockRejectedValue('String error');

      // Mock setTimeout to avoid actual delays
      const originalSetTimeout = global.setTimeout;
      global.setTimeout = vi.fn((cb) => {
        cb();
        return 1 as any;
      }) as any;

      await expect(analyzeSEO(mockRequest)).rejects.toThrow('An unknown error occurred during SEO analysis.');
      
      // Restore setTimeout
      global.setTimeout = originalSetTimeout;
    }, 10000);
  });

  describe('fetchOAuthToken error handling', () => {
    it('handles non-200 response status', async () => {
      mockFetch.mockResolvedValue({
        ok: false,
        status: 401,
        statusText: 'Unauthorized'
      });

      await expect(fetchOAuthToken('invalid-code')).rejects.toThrow('Failed to fetch OAuth token: Unauthorized');
    });

    it('handles JSON parsing errors', async () => {
      mockFetch.mockResolvedValue({
        ok: true,
        json: () => Promise.reject(new Error('Malformed JSON'))
      });

      await expect(fetchOAuthToken('valid-code')).rejects.toThrow('Malformed JSON');
    });

    it('handles network errors', async () => {
      mockFetch.mockRejectedValue(new Error('Network connection failed'));

      await expect(fetchOAuthToken('valid-code')).rejects.toThrow('Network connection failed');
    });
  });

  describe('collectPageAssets error handling', () => {
    beforeEach(() => {
      // Mock DOM methods
      document.querySelectorAll = vi.fn();
      window.getComputedStyle = vi.fn();
    });

    it('handles webflow page data errors gracefully', async () => {
      mockWebflow.getCurrentPage.mockRejectedValue(new Error('Webflow API error'));
      document.querySelectorAll = vi.fn().mockReturnValue([]);

      const assets = await collectPageAssets();
      
      expect(mockAssetLogger.error).toHaveBeenCalledWith(
        'Error in getWebflowPageData: Error: Webflow API error'
      );
      expect(assets).toEqual([]);
    });

    it('handles missing img src attributes', async () => {
      const mockImg = {
        getAttribute: vi.fn((attr) => attr === 'src' ? null : ''),
      };
      
      document.querySelectorAll = vi.fn().mockImplementation((selector) => {
        if (selector === 'img') return [mockImg];
        if (selector === '*') return [];
        return [];
      });

      const assets = await collectPageAssets();
      
      expect(mockAssetLogger.info).toHaveBeenCalledWith('Skipping image with no src attribute');
      expect(assets).toEqual([]);
    });

    it('handles data URI images', async () => {
      const mockImg = {
        getAttribute: vi.fn((attr) => {
          if (attr === 'src') return 'data:image/png;base64,iVBORw0KGgoAAAANSUhEUgAAAAEAAAABCAYAAAAfFcSJAAAADUlEQVR42mNk+M9QDwADhgGAWjR9awAAAABJRU5ErkJggg==';
          if (attr === 'alt') return 'test image';
          return '';
        }),
      };
      
      document.querySelectorAll = vi.fn().mockImplementation((selector) => {
        if (selector === 'img') return [mockImg];
        if (selector === '*') return [];
        return [];
      });

      const assets = await collectPageAssets();
      
      expect(mockAssetLogger.info).toHaveBeenCalledWith('Skipping data URI image');
      expect(assets).toEqual([]);
    });

    it('handles image size determination errors', async () => {
      // Prevent webflow from interfering with this test
      Object.defineProperty(global, 'webflow', {
        value: undefined,
        writable: true,
      });

      const mockImg = {
        getAttribute: vi.fn((attr) => {
          if (attr === 'src') return 'https://example.com/image.jpg';
          if (attr === 'alt') return 'test image';
          return '';
        }),
      };
      
      document.querySelectorAll = vi.fn().mockImplementation((selector) => {
        if (selector === 'img') return [mockImg];
        if (selector === '*') return [];
        return [];
      });

      // Mock fetch to fail for HEAD request
      mockFetch.mockRejectedValue(new Error('Network error'));
      
      // Mock XHR to fail - the actual implementation doesn't log XHR failures
      // It only logs errors in the outermost catch block
      const failingXHR = {
        open: vi.fn(),
        send: vi.fn(function(this: any) {
          // Trigger onerror immediately to simulate XHR failure
          setTimeout(() => {
            if (this.onerror && typeof this.onerror === 'function') {
              this.onerror();
            }
          }, 0);
        }),
        setRequestHeader: vi.fn(),
        onload: null as (() => void) | null,
        onerror: null as (() => void) | null,
        status: 0,
        response: null,
        responseType: '',
      };
      
      global.XMLHttpRequest = vi.fn(() => failingXHR) as any;

      const assets = await collectPageAssets();
      
      expect(assets).toHaveLength(1);
      expect(assets[0]).toEqual({
        url: 'https://example.com/image.jpg',
        alt: 'test image',
        type: 'image'
      });
      
      // The actual implementation doesn't log individual XHR failures
      // It only logs "Could not determine size for" info message
      expect(mockAssetLogger.info).toHaveBeenCalledWith(
        'Could not determine size for https://example.com/image.jpg'
      );
      
      // No error should be logged for XHR failures since they're handled gracefully
      expect(mockAssetLogger.error).not.toHaveBeenCalledWith(
        expect.stringContaining('Error getting size for')
      );
    }, 10000);

    it('handles image size determination with exception in getImageSize', async () => {
      // Test the case where an actual error is thrown and logged
      Object.defineProperty(global, 'webflow', {
        value: undefined,
        writable: true,
      });

      const mockImg = {
        getAttribute: vi.fn((attr) => {
          if (attr === 'src') return 'https://example.com/image.jpg';
          if (attr === 'alt') return 'test image';
          return '';
        }),
      };
      
      document.querySelectorAll = vi.fn().mockImplementation((selector) => {
        if (selector === 'img') return [mockImg];
        if (selector === '*') return [];
        return [];
      });

      // Mock fetch to throw an error that will be caught by the outer try-catch
      mockFetch.mockImplementation(() => {
        throw new Error('Unexpected fetch error');
      });
      
      // Mock XHR constructor to throw an error
      global.XMLHttpRequest = vi.fn(() => {
        throw new Error('XHR construction failed');
      }) as any;

      const assets = await collectPageAssets();
      
      expect(assets).toHaveLength(1);
      expect(assets[0]).toEqual({
        url: 'https://example.com/image.jpg',
        alt: 'test image',
        type: 'image'
      });
      
      // Now the error should be logged because an exception was thrown
      expect(mockAssetLogger.error).toHaveBeenCalledWith(
        expect.stringContaining('Error getting size for https://example.com/image.jpg')
      );
    }, 10000);
  });

  describe('fetchFromAPI error handling', () => {
    it('handles network errors', async () => {
      mockFetch.mockRejectedValue(new Error('Network connection failed'));

      await expect(fetchFromAPI('/test', { data: 'test' })).rejects.toThrow('Network connection failed');
      
      expect(mockLogger.error).toHaveBeenCalledWith('API fetch error: Network connection failed');
    });

    it('handles non-200 status with error text', async () => {
      mockFetch.mockResolvedValue({
        ok: false,
        status: 400,
        text: () => Promise.resolve('Bad request format')
      });

      await expect(fetchFromAPI('/test', { data: 'test' })).rejects.toThrow('API error: 400 Bad request format');
      
      expect(mockLogger.error).toHaveBeenCalledWith('API error (400): Bad request format');
    });

    it('handles JSON parsing errors in successful response', async () => {
      mockFetch.mockResolvedValue({
        ok: true,
        json: () => Promise.reject(new Error('Invalid JSON response'))
      });

      await expect(fetchFromAPI('/test', { data: 'test' })).rejects.toThrow('Invalid JSON response');
    });

    it('handles non-Error exceptions', async () => {
      mockFetch.mockRejectedValue('String error message');

      await expect(fetchFromAPI('/test', { data: 'test' })).rejects.toThrow('String error message');
      
      expect(mockLogger.error).toHaveBeenCalledWith('API fetch error: String error message');
    });
  });

  describe('Image size determination edge cases', () => {
    it('handles XHR timeout scenarios', async () => {
      // Prevent webflow from interfering
      Object.defineProperty(global, 'webflow', {
        value: undefined,
        writable: true,
      });

      const mockImg = {
        getAttribute: vi.fn((attr) => {
          if (attr === 'src') return 'https://slow-server.com/image.jpg';
          if (attr === 'alt') return 'slow image';
          return '';
        }),
      };
      
      document.querySelectorAll = vi.fn().mockImplementation((selector) => {
        if (selector === 'img') return [mockImg];
        if (selector === '*') return [];
        return [];
      });

      // Mock fetch to fail for HEAD request
      mockFetch.mockRejectedValue(new Error('HEAD request failed'));

      // Mock XHR to simulate timeout (never call onload/onerror)
      const timeoutXHR = {
        open: vi.fn(),
        send: vi.fn(), // Don't trigger any callbacks to simulate timeout
        setRequestHeader: vi.fn(),
        onload: null,
        onerror: null,
        status: 200,
        response: { size: 1024 },
        responseType: '',
      };
      
      const MockXHRConstructor = vi.fn(() => timeoutXHR) as any;
      MockXHRConstructor.UNSENT = 0;
      MockXHRConstructor.OPENED = 1;
      MockXHRConstructor.HEADERS_RECEIVED = 2;
      MockXHRConstructor.LOADING = 3;
      MockXHRConstructor.DONE = 4;
      MockXHRConstructor.prototype = {};
      
      global.XMLHttpRequest = MockXHRConstructor;

      const assets = await collectPageAssets();
      
      expect(assets).toHaveLength(1);
      expect(assets[0].size).toBeUndefined();
      expect(mockAssetLogger.info).toHaveBeenCalledWith('Could not determine size for https://slow-server.com/image.jpg');
    }, 10000); // Increase timeout for this test

    it('handles invalid content-length headers', async () => {
      // Prevent webflow from interfering
      Object.defineProperty(global, 'webflow', {
        value: undefined,
        writable: true,
      });

      // Mock HEAD request to fail (invalid content-length)
      mockFetch.mockRejectedValueOnce(new Error('HEAD request failed'));

      const mockImg = {
        getAttribute: vi.fn((attr) => {
          if (attr === 'src') return 'https://example.com/image.jpg';
          if (attr === 'alt') return 'test image';
          return '';
        }),
      };
      
      document.querySelectorAll = vi.fn().mockImplementation((selector) => {
        if (selector === 'img') return [mockImg];
        if (selector === '*') return [];
        return [];
      });

      // Mock successful XHR fallback - properly mock the blob response
      const successXHR = {
        open: vi.fn(),
        send: vi.fn(function(this: any) {
          // Simulate successful response with proper blob mock
          this.status = 200;
          this.response = { size: 1024 }; // This is the blob mock
          if (this.onload && typeof this.onload === 'function') {
            this.onload();
          }
        }),
        setRequestHeader: vi.fn(),
        onload: null as (() => void) | null,
        onerror: null as (() => void) | null,
        status: 200,
        response: { size: 1024 }, // Blob-like object with size property
        responseType: 'blob',
      };

      const MockXHRConstructor = vi.fn(() => successXHR) as any;
      MockXHRConstructor.UNSENT = 0;
      MockXHRConstructor.OPENED = 1;
      MockXHRConstructor.HEADERS_RECEIVED = 2;
      MockXHRConstructor.LOADING = 3;
      MockXHRConstructor.DONE = 4;
      MockXHRConstructor.prototype = {};
      
      global.XMLHttpRequest = MockXHRConstructor;

      const assets = await collectPageAssets();
      
      expect(assets).toHaveLength(1);
      expect(assets[0].size).toBe(1024);
    });
  });
});<|MERGE_RESOLUTION|>--- conflicted
+++ resolved
@@ -91,37 +91,11 @@
   });
 
   it('returns production URL in production mode', () => {
-<<<<<<< HEAD
     // Mock import.meta.env.PROD as true
     vi.stubEnv('PROD', true);
     
     const result = getApiBaseUrl();
     expect(result).toBe('https://seo-copilot-api-production.paul-130.workers.dev');
-=======
-    // Mock window.webflow to simulate Webflow extension environment
-    const originalWebflow = global.window.webflow;
-    const originalLocation = global.window.location;
-    
-    global.window.webflow = mockWebflow;
-    // Mock location.hostname to not be localhost to bypass FORCE_LOCAL_DEV
-    Object.defineProperty(global.window, 'location', {
-      value: {
-        ...originalLocation,
-        hostname: 'webflow.com'
-      },
-      writable: true
-    });
-    
-    const result = getApiBaseUrl();
-    expect(result).toBe('https://seo-copilot-api-production.paul-130.workers.dev');
-    
-    // Restore original state
-    global.window.webflow = originalWebflow;
-    Object.defineProperty(global.window, 'location', {
-      value: originalLocation,
-      writable: true
-    });
->>>>>>> 086520e9
   });
 });
 
